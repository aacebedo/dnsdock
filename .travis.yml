--- conflicted
+++ resolved
@@ -1,9 +1,5 @@
 sudo: required
-<<<<<<< HEAD
-language: generic
-=======
 language: c
->>>>>>> e5b1af0e
 
 services:
   - docker
