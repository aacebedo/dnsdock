--- conflicted
+++ resolved
@@ -10,17 +10,9 @@
 
 import (
 	"fmt"
-<<<<<<< HEAD
-	"strconv"
-
-	"gopkg.in/alecthomas/kingpin.v2"
-
-	"github.com/aacebedo/dnsdock/src/utils"
-=======
 	"github.com/aacebedo/dnsdock/src/utils"
 	"gopkg.in/alecthomas/kingpin.v2"
 	"strconv"
->>>>>>> 09eb9119
 )
 
 const (
@@ -50,11 +42,9 @@
 	tlscert := app.Flag("tlscert", "Path to Client certificate").Default(res.TlsCert).String()
 	tlskey := app.Flag("tlskey", "Path to client certificate private key").Default(res.TlsKey).String()
 	ttl := app.Flag("ttl", "TTL for matched requests").Default(strconv.FormatInt(int64(res.Ttl), 10)).Int()
-	forceTtl := app.Flag("forcettl", "Force TTL value even for forwared requests.").Bool()
 	createAlias := app.Flag("alias", "Automatically create an alias with just the container name.").Default(strconv.FormatBool(res.CreateAlias)).Bool()
 	verbose := app.Flag("verbose", "Verbose mode.").Default(strconv.FormatBool(res.Verbose)).Short('v').Bool()
 	quiet := app.Flag("quiet", "Quiet mode.").Default(strconv.FormatBool(res.Quiet)).Short('q').Bool()
-	all := app.Flag("all", "Process all containers even if they are stopped.").Default(strconv.FormatBool(res.All)).Short('a').Bool()
 
 	kingpin.MustParse(app.Parse(rawParams))
 
@@ -71,7 +61,5 @@
 	res.TlsKey = *tlskey
 	res.Ttl = *ttl
 	res.CreateAlias = *createAlias
-	res.All = *all
-	res.ForceTtl = *forceTtl
 	return
 }